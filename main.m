%{
Script for loading and preprocessing randomized 3D EPI data generated using:
https://github.com/rextlfung/rand3depi

Does the following:
1. Sets MRI hardware and experiment parameters (prior knowledge)
2. Read in ScanArchive files using Matteo Cencini's scripts (GE private)
3. Applies EPI odd/even phase correction using HarmonizedMRI utils
4. Allocates phase-corrected data to Cartesian grid based on known samp pattern
5. Outputs zero-filled k-space data for reconstruction

Optionally does the following:
1. Estimates sensitivity maps from GRE data via either BART or PISCO
%}

%% Dependencies
addpath('/home/rexfung/github/orchestra'); % Reading ScanArchives
addpath('/home/rexfung/github/hmriutils'); % EPI odd/even correction

%% Define experiment parameters

% Load in sequence parameters
run('./params.m');

% Coil compression params
Nvcoils = 10; % Chosen based on visual inspection of the "knee" in SVs

% Discard frames before steady state
time2ss = 8;
NframesDiscard = round(time2ss/volumeTR);

% Filenames
datdir = '/mnt/storage/rexfung/20251003tap/';
fn_gre = strcat(datdir, 'exam/gre.h5');
fn_cal = strcat(datdir, 'exam/cal90.h5');
fn_epi = strcat(datdir, 'exam/epi6x.h5');
fn_samp_log = strcat(datdir, 'samp_logs/samp6x.mat');
fn_smaps = strcat(datdir, 'recon/smaps.mat');

% Options
useOrchestra = true;
showEPIphaseDiff = true;
doSENSE = true; % Takes a while
SENSEmethod = 'pisco';

%% Temporary modifications since I don't have enough memory
Nframes = 100;

%% Load GRE data
ksp_gre_raw = orc_read(fn_gre);
Nfid_gre = size(ksp_gre_raw,1);
Ncoils = size(ksp_gre_raw,2);

% Check for reasonable magnitude
fprintf('Max real part of gre data: %d\n', max(real(ksp_gre_raw(:))))
fprintf('Max imag part of gre data: %d\n', max(imag(ksp_gre_raw(:))))

% Reshape and permute gre data
ksp_gre = ksp_gre_raw(:,:,Nfid_gre+1:end); % discard blipless cal data
ksp_gre = reshape(ksp_gre,Nx_gre,Ncoils,Ny_gre,Nz_gre);
ksp_gre = permute(ksp_gre,[1 3 4 2]); % [Nx Ny Nz Ncoils]

%% Coil-compress data via PCA
[ksp_gre, SVs, Vr] = ir_mri_coil_compress(ksp_gre, 'ncoil', Nvcoils);

%% Load EPI data
ksp_cal_raw = orc_read(fn_cal);
ksp_epi_raw = orc_read(fn_epi);
Nfid = size(ksp_epi_raw, 1);

% Print max real and imag parts to check for reasonable magnitude
fprintf('Max real part of cal data: %d\n', max(real(ksp_cal_raw(:))))
fprintf('Max imag part of cal data: %d\n', max(imag(ksp_cal_raw(:))))
fprintf('Max real part of epi data: %d\n', max(real(ksp_epi_raw(:))))
fprintf('Max imag part of epi data: %d\n', max(imag(ksp_epi_raw(:))))

%% Coil-compress using compression matrix Vr
ksp_cal = reshape(permute(ksp_cal_raw, [1 3 2]), [], Ncoils) * Vr;
ksp_cal = permute(reshape(ksp_cal, Nfid, [], Nvcoils), [1 3 2]);
ksp_epi = reshape(permute(ksp_epi_raw, [1 3 2]), [], Ncoils) * Vr;
ksp_epi = permute(reshape(ksp_epi, Nfid, [], Nvcoils), [1 3 2]);

clear ksp_epi_raw;

%% Reshape and permute calibration data (a single frame w/out blips)
ksp_cal = permute(ksp_cal,[1 3 2]); % [Nfid Ny*Nshots Ncoils]
ksp_cal = ksp_cal(:,1:Ny/2, :, :); % Use the first half of echoes (higher SNR)

%% Compute odd/even delays using calibration (blipless) data
% Estimate k-space center offset due to gradient delay using max of each echo
% train
cal_data = squeeze(abs(mean(ksp_cal, 3)));
cal_data(:,1:2:end,:,:) = flip(cal_data(:,1:2:end,:,:),1);
[M, I] = max(cal_data,[],1);
delay = mean(I,'all') - Nfid/2;
fprintf('Estimated offset from center of k-space (samples): %f\n', delay);

% retrieve sample locations from .mod file with adc info
% fn_adc = strcat(datdir, sprintf('adc%d.mod', Nfid));
% % [rf,gx,gy,gz,desc,paramsint16,pramsfloat,hdr] = toppe.readmod(fn_adc);
% [kxo, kxe] = toppe.utils.getk(sysGE, fn_adc, Nfid, delay);
load(strcat(datdir, sprintf('oe_locs/kxoe%d.mat', Nx)),'kxo', 'kxe');
kxo = kxo/100; kxe = kxe/100; % convert to cycles/cm
kxo = interp1(1:Nfid, kxo, (1:Nfid) - 0.5 - delay, 'linear', 'extrap');
kxe = interp1(1:Nfid, kxe, (1:Nfid) - 0.5 - delay, 'linear', 'extrap');

% Extract even number of lines (in case ETL is odd)
ETL_even = size(ksp_cal,2) - mod(size(ksp_cal,2),2);
oephase_data = ksp_cal(:,1:ETL_even,:,:);

% EPI ghost correction phase offset values
oephase_data = hmriutils.epi.rampsampepi2cart(oephase_data, kxo, kxe, Nx, fov(1)*100, 'nufft');
oephase_data = ifftshift(ifft(fftshift(oephase_data),Nx,1));
[a, th] = hmriutils.epi.getoephase(squeeze(mean(oephase_data, 3)),showEPIphaseDiff);
fprintf('Constant phase offset (radians): %f\n', a(1));
fprintf('Linear term (radians/fov): %f\n', a(2));

clear ksp_cal_raw;

%% Grid and apply odd/even correction to EPI data
% Reshape and permute loop data
ksp_epi = ksp_epi(:,:,2*ceil(Ny/Ry/2)*round(Nz/caipi_z/Rz)*NframesDiscard+1:end);
ksp_epi = ksp_epi(:,:,1:2*ceil(Ny/Ry/2)*round(Nz/caipi_z/Rz)*Nframes);
ksp_epi = reshape(ksp_epi,Nfid,Nvcoils,2*ceil(Ny/Ry/2)*round(Nz/caipi_z/Rz),Nframes);
ksp_epi = permute(ksp_epi,[1 3 2 4]); % [Nfid Ny/Ry*Nz/Rz Nvcoils Nframes]

% Grid along kx direction via NUFFT (takes a while)
ksp_loop_cart = zeros([Nx,size(ksp_epi,2:ndims(ksp_epi))]);
tic
    for frame = 1:Nframes
        fprintf('Gridding frame %d\n', round(frame));
        tmp = squeeze(ksp_epi(:,:,:,frame));
        tmp1 = hmriutils.epi.rampsampepi2cart(tmp, kxo, kxe, Nx, fov(1)*100, 'nufft');
        ksp_loop_cart(:,:,:,frame) = tmp1;
    end
toc

clear ksp_epi;

% Phase correct along kx direction
ksp_loop_cart = hmriutils.epi.epiphasecorrect(ksp_loop_cart, a);

%% Rebuild sampling mask from 
load(fn_samp_log);
samp_log = samp_log(1:Nframes,:,:);

% Replicate samp_log to the number of experiment loops
samp_log = repmat(samp_log, [Nframes/size(samp_log,1), 1, 1]);

omegas = false(Ny, Nz, Nframes);
for f = 1:size(samp_log, 1)
    for k = 1:size(samp_log, 2)
        omegas(samp_log(f,k,1), samp_log(f,k,2), f) = true;
    end
end

%% Create zero-filled k-space data
ksp_epi_zf = zeros(Nx,Ny,Nz,Nvcoils,Nframes);

% Read through log of sample locations and allocate data
for frame = 1:Nframes
    for samp_count = 1:2*ceil(Ny/Ry/2)*round(Nz/caipi_z/Rz)
        iy = samp_log(frame,samp_count,1);
        iz = samp_log(frame,samp_count,2);
        if ksp_epi_zf(:,iy,iz,:,frame) ~= 0
            fprintf('Warning: attempting to overwrite frame %d, ky %d, kz %d', frame, iy, iz);
            pause;
        end
        ksp_epi_zf(:,iy,iz,:,frame) = ksp_loop_cart(:,samp_count,:,frame);
    end
end

clear ksp_loop_cart;

%% NN-interpolation in time (view-sharing)
% ksp_epi_nn = zeros(Nx,Ny,Nz,Nvcoils,Nframes);

%% Save for next step of recon
save(strcat(datdir,'recon/ksp.mat'),'ksp_epi_zf','-v7.3');

%% IFFT to get multi-coil images
imgs_mc = zeros(Nx, Ny, Nz, Nvcoils, Nframes);
for frame = 1:Nframes
    imgs_mc(:,:,:,:,frame) = toppe.utils.ift3(ksp_epi_zf(:,:,:,:,frame));
end

%% Get sensitivity maps with either BART or PISCO
if doSENSE
    if exist(fn_smaps, 'file')
        load(fn_smaps);
    else
        fprintf('Estimating sensitivity maps from GRE data via %s...\n', SENSEmethod)
    
        % Compute sensitivity maps
        tic
            [smaps_raw, emaps] = makeSmaps(ksp_gre, SENSEmethod);
        toc

        % Save for next time
        save(fn_smaps, 'smaps_raw', 'emaps', '-v7.3');
    end
end

%% Mask and resize sensitivity maps
if doSENSE
    smaps = smaps_raw;
    
    % Support mask created from the last eigenvalues of the G matrices 
    threshold_mask = 0.5;
    eig_mask = zeros(Nx_gre, Ny_gre, Nz_gre);
    eig_mask(find(emaps(:,:,:,end) < threshold_mask)) = 1;    
    smaps = smaps .* eig_mask;
end

%% Crop and resize to match EPI images
if doSENSE
    % Crop in z to match EPI FoV
    z_start = round((fov_gre(3) - fov(3))/fov_gre(3)/2*Nz_gre + 1);
    z_end = round(Nz_gre - (fov_gre(3) - fov(3))/fov_gre(3)/2*Nz_gre);
    smaps = smaps(:,:,z_start:z_end,:);

    % Interpolate to match EPI data dimensions
    smaps_new = zeros(Nx,Ny,Nz,Nvcoils);
    for coil = 1:Nvcoils
        smaps_new(:,:,:,coil) = imresize3(smaps(:,:,:,coil),[Nx,Ny,Nz]);
    end
    smaps = smaps_new; clear smaps_new;

    % Align x-direction of smaps with EPI data (sometimes necessary)
    % smaps = flip(smaps,1);
end

%% Coil combination
if doSENSE
    img_final = squeeze(sum(imgs_mc .* conj(smaps), 4));
else % root sum of squares combination
    img_final = squeeze(sqrt(sum(abs(imgs_mc).^2, 4)));
end

%% Viz
interactive4D(abs(img_final));
<<<<<<< HEAD
interactive4D(log(abs(ksp_final) + eps));
=======
interactive4D(log(abs(toppe.utils.ift3(img_final)) + eps));
>>>>>>> 3c0b91bc
return;

%% CG-SENSE recon
rec_cgs = zeros(Nx, Ny, Nz, Nframes);

parfor t = 1:Nframes
    k_t = ksp_epi_zf(:,:,:,:,t);
<<<<<<< HEAD
    rec_cgs(:,:,:,t) = bart('pics -l2 -r0.001', k_t, smaps);
end
=======
    rec_cgs(:,:,:,t) = bart('pics -l1 -r0.001', k_t, smaps);
end

interactive4D(abs(rec_cgs));
interactive4D(log(abs(toppe.utils.ift3(rec_cgs)) + eps));
return;
>>>>>>> 3c0b91bc
<|MERGE_RESOLUTION|>--- conflicted
+++ resolved
@@ -239,11 +239,7 @@
 
 %% Viz
 interactive4D(abs(img_final));
-<<<<<<< HEAD
-interactive4D(log(abs(ksp_final) + eps));
-=======
 interactive4D(log(abs(toppe.utils.ift3(img_final)) + eps));
->>>>>>> 3c0b91bc
 return;
 
 %% CG-SENSE recon
@@ -251,14 +247,9 @@
 
 parfor t = 1:Nframes
     k_t = ksp_epi_zf(:,:,:,:,t);
-<<<<<<< HEAD
-    rec_cgs(:,:,:,t) = bart('pics -l2 -r0.001', k_t, smaps);
-end
-=======
     rec_cgs(:,:,:,t) = bart('pics -l1 -r0.001', k_t, smaps);
 end
 
 interactive4D(abs(rec_cgs));
 interactive4D(log(abs(toppe.utils.ift3(rec_cgs)) + eps));
-return;
->>>>>>> 3c0b91bc
+return;